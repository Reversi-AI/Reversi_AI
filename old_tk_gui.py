import tkinter as tk
import time

from mcts import MCTSTimeSavingPlayer
from minimax import MobilityPlayer, PositionalPlayer
<<<<<<< HEAD
from minimax_tree import MobilityTreePlayer, PositionalTreePlayer
=======
>>>>>>> 54b5a784
from reversi import ReversiGame, Player, RandomPlayer, GUIPlayer
from constants import BLACK, WHITE, DEFAULT_FPS, index_to_algebraic
from typing import Optional


class ReversiGUI:
    """
    GUI class for the Reversi Game
    This class is responsible for starting a game board, handling game click events, and processing
    and updating current board.
    """

    def __init__(self, parent: tk.Tk, size: int) -> None:
        """initialize gui

        Preconditions:
            - size == 8 or size == 6

        :param parent: tkinter root object
        :param size: size of the game, which is either 8 or 6
        """
        # setting up
        self.root = parent
        self.root.title('Reversi')
        self.frame = tk.Frame(parent)
        self.status_bar = None

        self.status_bar = tk.Frame(self.root, bg='blue')
        self.status_bar.pack()

        self.piece_count_dis = tk.Label(self.status_bar, text='Black: 2, White:2', width=20,
                                        anchor='w',
                                        font=('Helvetica', 16))
        self.piece_count_dis.grid(row=0, column=0)
        self.current_player_dis = tk.Label(self.status_bar, text='Current Player: Black', width=20,
                                           anchor='center', font=('Helvetica', 16))
        self.current_player_dis.grid(row=0, column=1)
        self.previous_move_dis = tk.Label(self.status_bar, text='', width=20, anchor='e',
                                          font=('Helvetica', 16))
        self.previous_move_dis.grid(row=0, column=2)

        self.board = tk.Canvas(self.frame, height=500, width=500, bg='black', bd=-2)
        self.board.pack(pady=10)
        self.frame.pack()
        self.click_wanted = tk.BooleanVar()
        self.board.bind('<Button-1>', self.click)
        self.click_move = ''

        # initialize game
        self.game = ReversiGame(size)
        self.draw_game_state()

    def run_game(self, black: Player, white: Player, fps: int = DEFAULT_FPS) -> None:
        """Run a Reversi game between the two given players.

        Return the winner and list of moves made in the game.
        """
        previous_move = None
        current_player = black
        self.draw_game_state()

        while self.game.get_winner() is None:
            previous_move = current_player.make_move(self.game, previous_move)
            if previous_move != 'mouse_pos':
                self.game.make_move(previous_move)
                self.draw_game_state(previous_move)
                time.sleep(1 / fps)
                self.root.update()
            else:
                previous_move = self.gui_move()

            if current_player is black:
                current_player = white
            else:
                current_player = black

        # update status bar
        if self.game.get_winner() == BLACK:
            self.current_player_dis.config(text='Black wins!')
        elif self.game.get_winner() == WHITE:
            self.current_player_dis.config(text='White wins!')
        else:
            self.current_player_dis.config(text='Draw')
        self.win_msg()

        print(self.game.get_winner())

    def gui_move(self) -> str:
        """Makes a move for the gui player"""
        if all(len(m) != 2 for m in self.game.get_valid_moves()):
            return 'pass'
        else:
            self.click_wanted.set(True)
            self.root.wait_variable(self.click_wanted)
            return self.click_move

    def draw_game_state(self, previous_move: Optional[str] = None,
                        h: int = 500, w: int = 500) -> None:
        """Visualize the game by drawing in the window"""
        # update status bar
        num_piece = self.game.get_num_pieces()
        self.piece_count_dis.config(text=f'Black: {num_piece[BLACK]}, White: {num_piece[WHITE]}')
        active_player = self.game.get_current_player()
        if active_player == BLACK:
            self.current_player_dis.config(text='Current player: Black')
            if previous_move is not None:
                self.previous_move_dis.config(text=f'White moved {previous_move}')
        else:
            self.current_player_dis.config(text='Current player: White')
            if previous_move is not None:
                self.previous_move_dis.config(text=f'Black moved {previous_move}')

        lst = self.game.get_game_board()

        x = w / self.game.get_size()
        y = h / self.game.get_size()

        inset = x / 5

        colours = {WHITE: 'white', BLACK: 'black'}

        for r in range(0, self.game.get_board_size()):
            for c in range(0, self.game.get_board_size()):
                self.board.create_rectangle(c * x, r * y, (c + 1) * x, (r + 1) * y,
                                            fill='green4', outline='dark green', width=5)

                if lst[r][c] in {WHITE, BLACK}:
                    colour = colours[lst[r][c]]

                    self.board.create_oval(c * x + inset, r * y + inset, (c + 1) * x - inset,
                                           (r + 1) * y - inset, fill=colour, outline='black',
                                           width=0)

        self.board.pack()

    def click(self, event) -> None:
        """Called when mouse is clicked on the given canvas
        Finds the relative position of the click and executes a move"""
        if self.click_wanted.get():
            xcor = event.x // (self.board.winfo_width() / self.game.get_size())
            ycor = event.y // (self.board.winfo_height() / self.game.get_size())

            pos = (ycor, xcor)
            move = index_to_algebraic(pos)
            print(move)
            if move in self.game.get_valid_moves():
                self.game.make_move(move)
                self.click_move = move
                self.draw_game_state()
                self.root.update()
                self.click_wanted.set(False)
                return

    def quit(self) -> None:
        """quit the entire game"""
        self.root.destroy()
        exit()

    def win_msg(self) -> None:
        """popup window for game ending. Contains winner information."""
        popup = tk.Tk()
        popup.wm_title("Game Over")
        if self.game.get_winner() == WHITE:
            msg = "White wins"
        elif self.game.get_winner() == BLACK:
            msg = "Black wins"
        else:
            msg = "It's a draw"
        label = tk.Label(popup, text=msg)
        label.pack(side="top", fill="x", pady=20)
        b1 = tk.Button(popup, text="quit game", command=lambda: [popup.destroy(), self.quit()])
        b2 = tk.Button(popup, text="return to menu",
                       command=lambda: [popup.destroy(), self.restart()])
        b1.pack()
        b2.pack()
        popup.mainloop()

    def start_page(self) -> None:
        """this method allows the root to call on the game's frame --> basically allowing screen
        switching"""
        self.frame.pack()

    def restart(self) -> None:
        """return to GameStartScreen"""
        self.frame.pack_forget()
        self.status_bar.pack_forget()
        page_1 = GameStartScreen(self.root)
        page_1.main_page()

class GameStartScreen:
    """
    starting screen of the game
    """

    def __init__(self, root=None) -> None:
        """initializes the main menu of the game"""
        self.root = root
        self.frame = tk.Frame(self.root)
        self.frame.pack()
        player_choices = ['Mobility Player', 'Positional Player', 'Random Player',
                          'MCTS Player']
        board_choices = ['6', '8']
        variable_player = tk.StringVar(root)
        variable_player.set('MCTS Player')
        variable_board = tk.StringVar(root)
        variable_board.set('8')
        tk.Label(self.frame, text='Reversi').pack()
        tk.Button(self.frame, text='start game', command=self.start_game).pack()
        tk.Button(self.frame, text='quit game', command=self.quit_game).pack()
        tk.OptionMenu(self.frame, variable_player, *player_choices,
                      command=self.set_player).pack()
        tk.OptionMenu(self.frame, variable_board, *board_choices, command=self.set_board).pack()
        self.page_1 = None
        self.player = None
        self.boardsize = None

    def main_page(self) -> None:
        """allows this frame to be packed and called at another time"""
        self.frame.pack()

    def start_game(self) -> None:
        """start game button clicked. starts the reversi gaame with the selected parameters"""
        if self.player is not None and self.boardsize is not None:
            self.frame.pack_forget()
            self.page_1 = ReversiGUI(self.root, size=self.boardsize)
            self.page_1.start_page()
            self.page_1.run_game(GUIPlayer(), self.player, self.boardsize)
        else:
            # print('please select a player and/or a board size')
            self.frame.pack_forget()
            self.page_1 = ReversiGUI(self.root, size=8)
            self.page_1.start_page()
            self.page_1.run_game(GUIPlayer(), MCTSTimeSavingPlayer(100, 8), 8)

    def set_player(self, value) -> None:
        """drop down menu selecting AI player"""
        if value == 'Mobility Player':
            self.player = MobilityPlayer(3)
        elif value == 'Positional Player':
            self.player = PositionalPlayer(3)
        elif value == 'Random Player':
            self.player = RandomPlayer()
        else:
            self.player = MCTSTimeSavingPlayer(500, 15)

    def set_board(self, value) -> None:
        """drop down menu selecting board size"""
        if value == '8':
            self.boardsize = 8
        else:
            self.boardsize = 6

    def quit_game(self) -> None:
        """quit the entire game"""
        self.root.destroy()
        exit()


if __name__ == '__main__':
    root = tk.Tk()
    app = GameStartScreen(root)
    root.mainloop()<|MERGE_RESOLUTION|>--- conflicted
+++ resolved
@@ -3,10 +3,6 @@
 
 from mcts import MCTSTimeSavingPlayer
 from minimax import MobilityPlayer, PositionalPlayer
-<<<<<<< HEAD
-from minimax_tree import MobilityTreePlayer, PositionalTreePlayer
-=======
->>>>>>> 54b5a784
 from reversi import ReversiGame, Player, RandomPlayer, GUIPlayer
 from constants import BLACK, WHITE, DEFAULT_FPS, index_to_algebraic
 from typing import Optional
